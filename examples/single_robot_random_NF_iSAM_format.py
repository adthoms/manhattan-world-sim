--- conflicted
+++ resolved
@@ -8,15 +8,10 @@
 
 import numpy as np
 
-<<<<<<< HEAD
 for j in range(15, 16):
     print()
     for i in range(0, 10):
-=======
-for j in range(1, 3):
-    print(f"\nSimulating {j} loop closures")
-    for i in range(1, 11):
->>>>>>> f9a1494c
+        print(f"\nSimulating {j} loop closures")
         sim_args = SimulationParams(
             num_robots=4,
             num_beacons=0,
@@ -29,15 +24,9 @@
             false_range_data_association_prob=0.0,
             outlier_prob=0.0,
             max_num_loop_closures=j,
-<<<<<<< HEAD
             loop_closure_prob=1.0,
             loop_closure_radius=9999,
             false_loop_closure_prob=0.0,
-=======
-            loop_closure_prob=0.9,
-            loop_closure_radius=99999.0,
-            false_loop_closure_prob=1.0,
->>>>>>> f9a1494c
             range_stddev=1e-1,
             odom_x_stddev=1e0,
             odom_y_stddev=1e0,
@@ -48,11 +37,8 @@
             debug_mode=False,
             seed_num=i,
             groundtruth_measurements=True,
-<<<<<<< HEAD
             # no_loop_pose_idx=[0, 1, 2],
             # exclude_last_n_poses_for_loop_closure=2
-=======
->>>>>>> f9a1494c
         )
         sim = ManhattanSimulator(sim_args)
 
